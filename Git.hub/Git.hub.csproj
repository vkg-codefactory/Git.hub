﻿<?xml version="1.0" encoding="utf-8"?>
<Project ToolsVersion="14.0" DefaultTargets="Build" xmlns="http://schemas.microsoft.com/developer/msbuild/2003">
  <PropertyGroup>
    <Configuration Condition=" '$(Configuration)' == '' ">Debug</Configuration>
    <Platform Condition=" '$(Platform)' == '' ">AnyCPU</Platform>
    <ProductVersion>8.0.30703</ProductVersion>
    <SchemaVersion>2.0</SchemaVersion>
    <ProjectGuid>{F50B1DBF-1C9F-4437-87EC-7ABA805CC446}</ProjectGuid>
    <OutputType>Library</OutputType>
    <AppDesignerFolder>Properties</AppDesignerFolder>
    <RootNamespace>Git.hub</RootNamespace>
    <AssemblyName>Git.hub</AssemblyName>
    <TargetFrameworkVersion>v4.0</TargetFrameworkVersion>
    <FileAlignment>512</FileAlignment>
    <TargetFrameworkProfile>Client</TargetFrameworkProfile>
    <SolutionDir Condition="$(SolutionDir) == '' Or $(SolutionDir) == '*Undefined*'">..\..\..\</SolutionDir>
    <RestorePackages>true</RestorePackages>
  </PropertyGroup>
  <PropertyGroup Condition=" '$(Configuration)|$(Platform)' == 'Debug|AnyCPU' ">
    <DebugSymbols>true</DebugSymbols>
    <DebugType>full</DebugType>
    <Optimize>false</Optimize>
    <OutputPath>bin\Debug\</OutputPath>
    <DefineConstants>DEBUG;TRACE</DefineConstants>
    <ErrorReport>prompt</ErrorReport>
    <WarningLevel>4</WarningLevel>
    <TreatWarningsAsErrors>true</TreatWarningsAsErrors>
  </PropertyGroup>
  <PropertyGroup Condition=" '$(Configuration)|$(Platform)' == 'Release|AnyCPU' ">
    <DebugType>pdbonly</DebugType>
    <Optimize>true</Optimize>
    <OutputPath>bin\Release\</OutputPath>
    <DefineConstants>TRACE</DefineConstants>
    <ErrorReport>prompt</ErrorReport>
    <WarningLevel>4</WarningLevel>
    <TreatWarningsAsErrors>true</TreatWarningsAsErrors>
  </PropertyGroup>
  <ItemGroup>
<<<<<<< HEAD
    <Reference Include="RestSharp, Version=105.2.3.0, Culture=neutral, processorArchitecture=MSIL">
      <HintPath>..\..\..\packages\RestSharp.105.2.3\lib\net4-client\RestSharp.dll</HintPath>
      <Private>True</Private>
=======
    <Reference Include="RestSharp, Version=104.2.0.0, Culture=neutral, processorArchitecture=MSIL">
      <SpecificVersion>False</SpecificVersion>
      <HintPath>..\packages\RestSharp.104.2.0\lib\net4-client\RestSharp.dll</HintPath>
>>>>>>> e78738b9
    </Reference>
    <Reference Include="System" />
  </ItemGroup>
  <ItemGroup>
    <Compile Include="APIv2\RepositoryV2.cs" />
    <Compile Include="Branch.cs" />
    <Compile Include="Client.cs" />
    <Compile Include="Commit.cs" />
    <Compile Include="GitHubTree.cs" />
    <Compile Include="Issue.cs" />
    <Compile Include="OAuth2Helper.cs" />
    <Compile Include="Organization.cs" />
    <Compile Include="Properties\AssemblyInfo.cs" />
    <Compile Include="PullRequest.cs" />
    <Compile Include="RestClientExtensions.cs" />
    <Compile Include="util\ReplacingJsonSerializer.cs" />
    <Compile Include="Repository.cs" />
    <Compile Include="User.cs" />
  </ItemGroup>
  <ItemGroup>
    <None Include="packages.config" />
  </ItemGroup>
  <Import Project="$(MSBuildToolsPath)\Microsoft.CSharp.targets" />
  <Import Project="$(SolutionDir)\.nuget\NuGet.targets" Condition="Exists('$(SolutionDir)\.nuget\NuGet.targets')" />
  <!-- To modify your build process, add your task inside one of the targets below and uncomment it.
       Other similar extension points exist, see Microsoft.Common.targets.
  <Target Name="BeforeBuild">
  </Target>
  <Target Name="AfterBuild">
  </Target>
  -->
</Project><|MERGE_RESOLUTION|>--- conflicted
+++ resolved
@@ -36,15 +36,9 @@
     <TreatWarningsAsErrors>true</TreatWarningsAsErrors>
   </PropertyGroup>
   <ItemGroup>
-<<<<<<< HEAD
     <Reference Include="RestSharp, Version=105.2.3.0, Culture=neutral, processorArchitecture=MSIL">
       <HintPath>..\..\..\packages\RestSharp.105.2.3\lib\net4-client\RestSharp.dll</HintPath>
       <Private>True</Private>
-=======
-    <Reference Include="RestSharp, Version=104.2.0.0, Culture=neutral, processorArchitecture=MSIL">
-      <SpecificVersion>False</SpecificVersion>
-      <HintPath>..\packages\RestSharp.104.2.0\lib\net4-client\RestSharp.dll</HintPath>
->>>>>>> e78738b9
     </Reference>
     <Reference Include="System" />
   </ItemGroup>
